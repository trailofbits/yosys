/*
 *  yosys -- Yosys Open SYnthesis Suite
 *
 *  Copyright (C) 2012  Clifford Wolf <clifford@clifford.at>
 *                2019  Eddie Hung    <eddie@fpgeh.com>
 *
 *  Permission to use, copy, modify, and/or distribute this software for any
 *  purpose with or without fee is hereby granted, provided that the above
 *  copyright notice and this permission notice appear in all copies.
 *
 *  THE SOFTWARE IS PROVIDED "AS IS" AND THE AUTHOR DISCLAIMS ALL WARRANTIES
 *  WITH REGARD TO THIS SOFTWARE INCLUDING ALL IMPLIED WARRANTIES OF
 *  MERCHANTABILITY AND FITNESS. IN NO EVENT SHALL THE AUTHOR BE LIABLE FOR
 *  ANY SPECIAL, DIRECT, INDIRECT, OR CONSEQUENTIAL DAMAGES OR ANY DAMAGES
 *  WHATSOEVER RESULTING FROM LOSS OF USE, DATA OR PROFITS, WHETHER IN AN
 *  ACTION OF CONTRACT, NEGLIGENCE OR OTHER TORTIOUS ACTION, ARISING OUT OF
 *  OR IN CONNECTION WITH THE USE OR PERFORMANCE OF THIS SOFTWARE.
 *
 */

// The following techmapping rules are intended to be run (with -max_iter 1)
//   before invoking the `abc9` pass in order to transform the design into
//   a format that it understands.
<<<<<<< HEAD
//
// For example, (complex) flip-flops are expected to be described as an
//   combinatorial box (containing all control logic such as clock enable
//   or synchronous resets) followed by a basic D-Q flop.
// Yosys will automatically analyse the simulation model (described in
//   cells_sim.v) and detach any $_DFF_P_ or $_DFF_N_ cells present in
//   order to extract the combinatorial control logic left behind.
//   Specifically, a simulation model similar to the one below:
//
//                ++===================================++
//                ||                        Sim model  ||
//                ||      /\/\/\/\                     ||
//            D -->>-----<        >     +------+       ||
//            R -->>-----<  Comb. >     |$_DFF_|       ||
//           CE -->>-----<  logic >-----| [NP]_|---+---->>-- Q
//                ||  +--<        >     +------+   |   ||
//                ||  |   \/\/\/\/                 |   ||
//                ||  |                            |   ||
//                ||  +----------------------------+   ||
//                ||                                   ||
//                ++===================================++
//
//   is transformed into:
//
//                ++==================++
//                ||         Comb box ||
//                ||                  ||
//                ||      /\/\/\/\    ||
//           D  -->>-----<        >   ||
//           R  -->>-----<  Comb. >   ||        +----------+
//          CE  -->>-----<  logic >--->>-- $Q --|$__ABC_FF_|--+-->> Q
// $abc9_currQ +-->>-----<        >   ||        +----------+  |
//             |  ||      \/\/\/\/    ||                      |
//             |  ||                  ||                      |
//             |  ++==================++                      |
//             |                                              |
//             +----------------------------------------------+
//
// The purpose of the following FD* rules are to wrap the flop with:
// (a) a special $__ABC9_FF_ in front of the FD*'s output, indicating to abc9
//     the connectivity of its basic D-Q flop
// (b) an optional $__ABC9_ASYNC_ cell in front of $__ABC_FF_'s output to
//     capture asynchronous behaviour
// (c) a special _TECHMAP_REPLACE_.$abc9_clock wire to capture its clock
//     domain and polarity (used when partitioning the module so that `abc9' only
//     performs sequential synthesis (with reachability analysis) correctly on
//     one domain at a time) and also used to infer the optional delay target
//     from the (* abc9_clock_period = %d *) attribute attached to any wire
//     within
// (d) a special _TECHMAP_REPLACE_.$abc9_init wire to encode the flop's initial
//     state
// (e) a special _TECHMAP_REPLACE_.$abc9_currQ wire that will be used for feedback
//     into the (combinatorial) FD* cell to facilitate clock-enable behaviour
//
// In order to perform sequential synthesis, `abc9' also requires that
// the initial value of all flops be zero.

module FDRE (output Q, input C, CE, D, R);
  parameter [0:0] INIT = 1'b0;
  parameter [0:0] IS_C_INVERTED = 1'b0;
  parameter [0:0] IS_D_INVERTED = 1'b0;
  parameter [0:0] IS_R_INVERTED = 1'b0;
`ifdef DFF_MODE
  wire QQ, $Q;
  generate if (INIT == 1'b1) begin
    assign Q = ~QQ;
    FDSE #(
      .INIT(1'b0),
      .IS_C_INVERTED(IS_C_INVERTED),
      .IS_D_INVERTED(IS_D_INVERTED),
      .IS_S_INVERTED(IS_R_INVERTED)
    ) _TECHMAP_REPLACE_ (
      .D(~D), .Q($Q), .C(C), .CE(CE), .S(R)
    );
  end
  else begin
    assign Q = QQ;
    FDRE #(
      .INIT(1'b0),
      .IS_C_INVERTED(IS_C_INVERTED),
      .IS_D_INVERTED(IS_D_INVERTED),
      .IS_R_INVERTED(IS_R_INVERTED)
    ) _TECHMAP_REPLACE_ (
      .D(D), .Q($Q), .C(C), .CE(CE), .R(R)
    );
  end
  endgenerate
  $__ABC9_FF_ abc_dff (.D($Q), .Q(QQ));

  // Special signals
  wire [1:0] _TECHMAP_REPLACE_.$abc9_clock = {C, IS_C_INVERTED};
  wire [0:0] _TECHMAP_REPLACE_.$abc9_init = 1'b0;
  wire [0:0] _TECHMAP_REPLACE_.$abc9_currQ = QQ;
`else
  (* abc9_keep *)
  FDRE #(
    .INIT(INIT),
    .IS_C_INVERTED(IS_C_INVERTED),
    .IS_D_INVERTED(IS_D_INVERTED),
    .IS_R_INVERTED(IS_R_INVERTED)
  ) _TECHMAP_REPLACE_ (
    .D(D), .Q(Q), .C(C), .CE(CE), .R(R)
  );
`endif
endmodule
module FDRE_1 (output Q, input C, CE, D, R);
  parameter [0:0] INIT = 1'b0;
`ifdef DFF_MODE
  wire QQ, $Q;
  generate if (INIT == 1'b1) begin
    assign Q = ~QQ;
    FDSE_1 #(
      .INIT(1'b0)
    ) _TECHMAP_REPLACE_ (
      .D(~D), .Q($Q), .C(C), .CE(CE), .S(R)
    );
  end
  else begin
    assign Q = QQ;
    FDRE_1 #(
      .INIT(1'b0)
    ) _TECHMAP_REPLACE_ (
      .D(D), .Q($Q), .C(C), .CE(CE), .R(R)
    );
  end
  endgenerate
  $__ABC9_FF_ abc_dff (.D($Q), .Q(QQ));

  // Special signals
  wire [1:0] _TECHMAP_REPLACE_.$abc9_clock = {C, 1'b1 /* IS_C_INVERTED */};
  wire [0:0] _TECHMAP_REPLACE_.$abc9_init = 1'b0;
  wire [0:0] _TECHMAP_REPLACE_.$abc9_currQ = QQ;
`else
  (* abc9_keep *)
  FDRE_1 #(
    .INIT(INIT)
  ) _TECHMAP_REPLACE_ (
    .D(D), .Q(Q), .C(C), .CE(CE), .R(R)
  );
`endif
endmodule

module FDCE (output Q, input C, CE, D, CLR);
  parameter [0:0] INIT = 1'b0;
  parameter [0:0] IS_C_INVERTED = 1'b0;
  parameter [0:0] IS_D_INVERTED = 1'b0;
  parameter [0:0] IS_CLR_INVERTED = 1'b0;
`ifdef DFF_MODE
  wire QQ, $Q, $abc9_currQ;
  generate if (INIT == 1'b1) begin
    assign Q = ~QQ;
    FDPE #(
      .INIT(1'b0),
      .IS_C_INVERTED(IS_C_INVERTED),
      .IS_D_INVERTED(IS_D_INVERTED),
      .IS_PRE_INVERTED(IS_CLR_INVERTED)
    ) _TECHMAP_REPLACE_ (
      .D(~D), .Q($Q), .C(C), .CE(CE), .PRE(CLR)
                                            // ^^^ Note that async
                                            //     control is not directly
                                            //     supported by abc9 but its
                                            //     behaviour is captured by
                                            //     $__ABC9_ASYNC1 below
    );
    // Since this is an async flop, async behaviour is dealt with here
    $__ABC9_ASYNC0 abc_async (.A($abc9_currQ), .S(CLR ^ IS_CLR_INVERTED), .Y(QQ));
  end
  else begin
    assign Q = QQ;
    FDCE #(
      .INIT(1'b0),
      .IS_C_INVERTED(IS_C_INVERTED),
      .IS_D_INVERTED(IS_D_INVERTED),
      .IS_CLR_INVERTED(IS_CLR_INVERTED)
    ) _TECHMAP_REPLACE_ (
      .D(D), .Q($Q), .C(C), .CE(CE), .CLR(CLR)
                                           // ^^^ Note that async
                                           //     control is not directly
                                           //     supported by abc9 but its
                                           //     behaviour is captured by
                                           //     $__ABC9_ASYNC0 below
    );
    // Since this is an async flop, async behaviour is dealt with here
    $__ABC9_ASYNC1 abc_async (.A($abc9_currQ), .S(CLR ^ IS_CLR_INVERTED), .Y(QQ));
  end endgenerate
  $__ABC9_FF_ abc_dff (.D($Q), .Q($abc9_currQ));

  // Special signals
  wire [1:0] _TECHMAP_REPLACE_.$abc9_clock = {C, IS_C_INVERTED};
  wire [0:0] _TECHMAP_REPLACE_.$abc9_init = 1'b0;
  wire [0:0] _TECHMAP_REPLACE_.$abc9_currQ = $abc9_currQ;
`else
  (* abc9_keep *)
  FDCE #(
    .INIT(INIT),
    .IS_C_INVERTED(IS_C_INVERTED),
    .IS_D_INVERTED(IS_D_INVERTED),
    .IS_CLR_INVERTED(IS_CLR_INVERTED)
  ) _TECHMAP_REPLACE_ (
    .D(D), .Q(Q), .C(C), .CE(CE), .CLR(CLR)
  );
`endif
endmodule
module FDCE_1 (output Q, input C, CE, D, CLR);
  parameter [0:0] INIT = 1'b0;
`ifdef DFF_MODE
  wire QQ, $Q, $abc9_currQ;
  generate if (INIT == 1'b1) begin
    assign Q = ~QQ;
    FDPE_1 #(
      .INIT(1'b0)
    ) _TECHMAP_REPLACE_ (
      .D(~D), .Q($Q), .C(C), .CE(CE), .PRE(CLR)
                                            // ^^^ Note that async
                                            //     control is not directly
                                            //     supported by abc9 but its
                                            //     behaviour is captured by
                                            //     $__ABC9_ASYNC1 below
    );
    $__ABC9_ASYNC1 abc_async (.A($abc9_currQ), .S(CLR), .Y(QQ));
  end
  else begin
    assign Q = QQ;
    FDCE_1 #(
      .INIT(1'b0)
    ) _TECHMAP_REPLACE_ (
      .D(D), .Q($Q), .C(C), .CE(CE), .CLR(CLR)
                                           // ^^^ Note that async
                                           //     control is not directly
                                           //     supported by abc9 but its
                                           //     behaviour is captured by
                                           //     $__ABC9_ASYNC0 below
    );
    $__ABC9_ASYNC0 abc_async (.A($abc9_currQ), .S(CLR), .Y(QQ));
  end endgenerate
  $__ABC9_FF_ abc_dff (.D($Q), .Q($abc9_currQ));

  // Special signals
  wire [1:0] _TECHMAP_REPLACE_.$abc9_clock = {C, 1'b1 /* IS_C_INVERTED */};
  wire [0:0] _TECHMAP_REPLACE_.$abc9_init = 1'b0;
  wire [0:0] _TECHMAP_REPLACE_.$abc9_currQ = $abc9_currQ;
`else
  (* abc9_keep *)
  FDCE_1 #(
    .INIT(INIT)
  ) _TECHMAP_REPLACE_ (
    .D(D), .Q(Q), .C(C), .CE(CE), .CLR(CLR)
  );
`endif
endmodule

module FDPE (output Q, input C, CE, D, PRE);
  parameter [0:0] INIT = 1'b1;
  parameter [0:0] IS_C_INVERTED = 1'b0;
  parameter [0:0] IS_D_INVERTED = 1'b0;
  parameter [0:0] IS_PRE_INVERTED = 1'b0;
`ifdef DFF_MODE
  wire QQ, $Q, $abc9_currQ;
  generate if (INIT == 1'b1) begin
    assign Q = ~QQ;
    FDCE #(
      .INIT(1'b0),
      .IS_C_INVERTED(IS_C_INVERTED),
      .IS_D_INVERTED(IS_D_INVERTED),
      .IS_CLR_INVERTED(IS_PRE_INVERTED),
    ) _TECHMAP_REPLACE_ (
      .D(~D), .Q($Q), .C(C), .CE(CE), .CLR(PRE)
                                            // ^^^ Note that async
                                            //     control is not directly
                                            //     supported by abc9 but its
                                            //     behaviour is captured by
                                            //     $__ABC9_ASYNC0 below
    );
    $__ABC9_ASYNC0 abc_async (.A($abc9_currQ), .S(PRE ^ IS_PRE_INVERTED), .Y(QQ));
  end
  else begin
    assign Q = QQ;
    FDPE #(
      .INIT(1'b0),
      .IS_C_INVERTED(IS_C_INVERTED),
      .IS_D_INVERTED(IS_D_INVERTED),
      .IS_PRE_INVERTED(IS_PRE_INVERTED),
    ) _TECHMAP_REPLACE_ (
      .D(D), .Q($Q), .C(C), .CE(CE), .PRE(PRE)
                                           // ^^^ Note that async
                                           //     control is not directly
                                           //     supported by abc9 but its
                                           //     behaviour is captured by
                                           //     $__ABC9_ASYNC1 below
    );
    $__ABC9_ASYNC1 abc_async (.A($abc9_currQ), .S(PRE ^ IS_PRE_INVERTED), .Y(QQ));
  end endgenerate
  $__ABC9_FF_ abc_dff (.D($Q), .Q($abc9_currQ));

  // Special signals
  wire [1:0] _TECHMAP_REPLACE_.$abc9_clock = {C, IS_C_INVERTED};
  wire [0:0] _TECHMAP_REPLACE_.$abc9_init = 1'b0;
  wire [0:0] _TECHMAP_REPLACE_.$abc9_currQ = $abc9_currQ;
`else
  (* abc9_keep *)
  FDPE #(
    .INIT(INIT),
    .IS_C_INVERTED(IS_C_INVERTED),
    .IS_D_INVERTED(IS_D_INVERTED),
    .IS_PRE_INVERTED(IS_PRE_INVERTED),
  ) _TECHMAP_REPLACE_ (
    .D(D), .Q(Q), .C(C), .CE(CE), .PRE(PRE)
  );
`endif
endmodule
module FDPE_1 (output Q, input C, CE, D, PRE);
  parameter [0:0] INIT = 1'b1;
`ifdef DFF_MODE
  wire QQ, $Q, $abc9_currQ;
  generate if (INIT == 1'b1) begin
    assign Q = ~QQ;
    FDCE_1 #(
      .INIT(1'b0)
    ) _TECHMAP_REPLACE_ (
      .D(~D), .Q($Q), .C(C), .CE(CE), .CLR(PRE)
                                            // ^^^ Note that async
                                            //     control is not directly
                                            //     supported by abc9 but its
                                            //     behaviour is captured by
                                            //     $__ABC9_ASYNC0 below
    );
    $__ABC9_ASYNC0 abc_async (.A($abc9_currQ), .S(PRE), .Y(QQ));
  end
  else begin
    assign Q = QQ;
    FDPE_1 #(
      .INIT(1'b0)
    ) _TECHMAP_REPLACE_ (
      .D(D), .Q($Q), .C(C), .CE(CE), .PRE(PRE)
                                           // ^^^ Note that async
                                           //     control is not directly
                                           //     supported by abc9 but its
                                           //     behaviour is captured by
                                           //     $__ABC9_ASYNC1 below
    );
    $__ABC9_ASYNC1 abc_async (.A($abc9_currQ), .S(PRE), .Y(QQ));
  end endgenerate
  $__ABC9_FF_ abc_dff (.D($Q), .Q($abc9_currQ));

  // Special signals
  wire [1:0] _TECHMAP_REPLACE_.$abc9_clock = {C, 1'b1 /* IS_C_INVERTED */};
  wire [0:0] _TECHMAP_REPLACE_.$abc9_init = 1'b0;
  wire [0:0] _TECHMAP_REPLACE_.$abc9_currQ = $abc9_currQ;
`else
  (* abc9_keep *)
  FDPE_1 #(
    .INIT(INIT)
  ) _TECHMAP_REPLACE_ (
    .D(D), .Q(Q), .C(C), .CE(CE), .PRE(PRE)
  );
`endif
endmodule

module FDSE (output Q, input C, CE, D, S);
  parameter [0:0] INIT = 1'b1;
  parameter [0:0] IS_C_INVERTED = 1'b0;
  parameter [0:0] IS_D_INVERTED = 1'b0;
  parameter [0:0] IS_S_INVERTED = 1'b0;
`ifdef DFF_MODE
  wire QQ, $Q;
  generate if (INIT == 1'b1) begin
    assign Q = ~QQ;
    FDRE #(
      .INIT(1'b0),
      .IS_C_INVERTED(IS_C_INVERTED),
      .IS_D_INVERTED(IS_D_INVERTED),
      .IS_R_INVERTED(IS_S_INVERTED)
    ) _TECHMAP_REPLACE_ (
      .D(~D), .Q($Q), .C(C), .CE(CE), .R(S)
    );
  end
  else begin
    assign Q = QQ;
    FDSE #(
      .INIT(1'b0),
      .IS_C_INVERTED(IS_C_INVERTED),
      .IS_D_INVERTED(IS_D_INVERTED),
      .IS_S_INVERTED(IS_S_INVERTED)
    ) _TECHMAP_REPLACE_ (
      .D(D), .Q($Q), .C(C), .CE(CE), .S(S)
    );
  end endgenerate
  $__ABC9_FF_ abc_dff (.D($Q), .Q(QQ));

  // Special signals
  wire [1:0] _TECHMAP_REPLACE_.$abc9_clock = {C, IS_C_INVERTED};
  wire [0:0] _TECHMAP_REPLACE_.$abc9_init = 1'b0;
  wire [0:0] _TECHMAP_REPLACE_.$abc9_currQ = QQ;
`else
  (* abc9_keep *)
  FDSE #(
    .INIT(INIT),
    .IS_C_INVERTED(IS_C_INVERTED),
    .IS_D_INVERTED(IS_D_INVERTED),
    .IS_S_INVERTED(IS_S_INVERTED)
  ) _TECHMAP_REPLACE_ (
    .D(D), .Q(Q), .C(C), .CE(CE), .S(S)
  );
`endif
endmodule
module FDSE_1 (output Q, input C, CE, D, S);
  parameter [0:0] INIT = 1'b1;
`ifdef DFF_MODE
  wire QQ, $Q;
  generate if (INIT == 1'b1) begin
    assign Q = ~QQ;
    FDRE_1 #(
      .INIT(1'b0)
    ) _TECHMAP_REPLACE_ (
      .D(~D), .Q($Q), .C(C), .CE(CE), .R(S)
    );
  end
  else begin
    assign Q = QQ;
    FDSE_1 #(
      .INIT(1'b0)
    ) _TECHMAP_REPLACE_ (
      .D(D), .Q($Q), .C(C), .CE(CE), .S(S)
    );
  end endgenerate
  $__ABC9_FF_ abc_dff (.D($Q), .Q(QQ));

  // Special signals
  wire [1:0] _TECHMAP_REPLACE_.$abc9_clock = {C, 1'b1 /* IS_C_INVERTED */};
  wire [0:0] _TECHMAP_REPLACE_.$abc9_init = 1'b0;
  wire [0:0] _TECHMAP_REPLACE_.$abc9_currQ = QQ;
`else
  (* abc9_keep *)
  FDSE_1 #(
    .INIT(INIT)
  ) _TECHMAP_REPLACE_ (
    .D(D), .Q(Q), .C(C), .CE(CE), .S(S)
  );
`endif
endmodule
=======
>>>>>>> 6e866030

`ifdef DFF_MODE
// For example, (complex) flip-flops are expected to be described as an
//   combinatorial box (containing all control logic such as clock enable
//   or synchronous resets) followed by a basic D-Q flop.
// Yosys will automatically analyse the simulation model (described in
//   cells_sim.v) and detach any $_DFF_P_ or $_DFF_N_ cells present in
//   order to extract the combinatorial control logic left behind.
//   Specifically, a simulation model similar to the one below:
//
//                ++===================================++
//                ||                        Sim model  ||
//                ||      /\/\/\/\                     ||
//            D -->>-----<        >     +------+       ||
//            R -->>-----<  Comb. >     |$_DFF_|       ||
//           CE -->>-----<  logic >-----| [NP]_|---+---->>-- Q
//                ||  +--<        >     +------+   |   ||
//                ||  |   \/\/\/\/                 |   ||
//                ||  |                            |   ||
//                ||  +----------------------------+   ||
//                ||                                   ||
//                ++===================================++
//
//   is transformed into:
//
//                ++==================++
//                ||         Comb box ||
//                ||                  ||
//                ||      /\/\/\/\    ||
//           D  -->>-----<        >   ||
//           R  -->>-----<  Comb. >   ||        +-----------+
//          CE  -->>-----<  logic >--->>-- $Q --|$__ABC9_FF_|--+-->> Q
//   abc9_ff.Q +-->>-----<        >   ||        +-----------+  |
//             |  ||      \/\/\/\/    ||                       |
//             |  ||                  ||                       |
//             |  ++==================++                       |
//             |                                               |
//             +-----------------------------------------------+
//
// The purpose of the following FD* rules are to wrap the flop with:
// (a) a special $__ABC9_FF_ in front of the FD*'s output, indicating to abc9
//     the connectivity of its basic D-Q flop
// (b) an optional $__ABC9_ASYNC_ cell in front of $__ABC_FF_'s output to
//     capture asynchronous behaviour
// (c) a special abc9_ff.clock wire to capture its clock domain and polarity
//     (indicated to `abc9' so that it only performs sequential synthesis
//     (with reachability analysis) correctly on one domain at a time)
// (d) a special abc9_ff.init wire to encode the flop's initial state
//     NOTE: in order to perform sequential synthesis, `abc9' also requires
//     that the initial value of all flops be zero
// (e) a special _TECHMAP_REPLACE_.abc9_ff.Q wire that will be used for feedback
//     into the (combinatorial) FD* cell to facilitate clock-enable behaviour

module FDRE (output Q, input C, CE, D, R);
  parameter [0:0] INIT = 1'b0;
  parameter [0:0] IS_C_INVERTED = 1'b0;
  parameter [0:0] IS_D_INVERTED = 1'b0;
  parameter [0:0] IS_R_INVERTED = 1'b0;
  wire QQ, $Q;
  generate if (INIT == 1'b1) begin
    assign Q = ~QQ;
    FDSE #(
      .INIT(1'b0),
      .IS_C_INVERTED(IS_C_INVERTED),
      .IS_D_INVERTED(IS_D_INVERTED),
      .IS_S_INVERTED(IS_R_INVERTED)
    ) _TECHMAP_REPLACE_ (
      .D(~D), .Q($Q), .C(C), .CE(CE), .S(R)
    );
  end
  else begin
    assign Q = QQ;
    FDRE #(
      .INIT(1'b0),
      .IS_C_INVERTED(IS_C_INVERTED),
      .IS_D_INVERTED(IS_D_INVERTED),
      .IS_R_INVERTED(IS_R_INVERTED)
    ) _TECHMAP_REPLACE_ (
      .D(D), .Q($Q), .C(C), .CE(CE), .R(R)
    );
  end
  endgenerate
  $__ABC9_FF_ abc9_ff (.D($Q), .Q(QQ));

  // Special signals
  wire [1:0] abc9_ff.clock = {C, IS_C_INVERTED};
  wire [0:0] abc9_ff.init = 1'b0;
  wire [0:0] _TECHMAP_REPLACE_.abc9_ff.Q = QQ;
endmodule
module FDRE_1 (output Q, input C, CE, D, R);
  parameter [0:0] INIT = 1'b0;
  wire QQ, $Q;
  generate if (INIT == 1'b1) begin
    assign Q = ~QQ;
    FDSE_1 #(
      .INIT(1'b0)
    ) _TECHMAP_REPLACE_ (
      .D(~D), .Q($Q), .C(C), .CE(CE), .S(R)
    );
  end
  else begin
    assign Q = QQ;
    FDRE_1 #(
      .INIT(1'b0)
    ) _TECHMAP_REPLACE_ (
      .D(D), .Q($Q), .C(C), .CE(CE), .R(R)
    );
  end
  endgenerate
  $__ABC9_FF_ abc9_ff (.D($Q), .Q(QQ));

  // Special signals
  wire [1:0] abc9_ff.clock = {C, 1'b1 /* IS_C_INVERTED */};
  wire [0:0] abc9_ff.init = 1'b0;
  wire [0:0] _TECHMAP_REPLACE_.abc9_ff.Q = QQ;
endmodule

module FDSE (output Q, input C, CE, D, S);
  parameter [0:0] INIT = 1'b1;
  parameter [0:0] IS_C_INVERTED = 1'b0;
  parameter [0:0] IS_D_INVERTED = 1'b0;
  parameter [0:0] IS_S_INVERTED = 1'b0;
  wire QQ, $Q;
  generate if (INIT == 1'b1) begin
    assign Q = ~QQ;
    FDRE #(
      .INIT(1'b0),
      .IS_C_INVERTED(IS_C_INVERTED),
      .IS_D_INVERTED(IS_D_INVERTED),
      .IS_R_INVERTED(IS_S_INVERTED)
    ) _TECHMAP_REPLACE_ (
      .D(~D), .Q($Q), .C(C), .CE(CE), .R(S)
    );
  end
  else begin
    assign Q = QQ;
    FDSE #(
      .INIT(1'b0),
      .IS_C_INVERTED(IS_C_INVERTED),
      .IS_D_INVERTED(IS_D_INVERTED),
      .IS_S_INVERTED(IS_S_INVERTED)
    ) _TECHMAP_REPLACE_ (
      .D(D), .Q($Q), .C(C), .CE(CE), .S(S)
    );
  end endgenerate
  $__ABC9_FF_ abc9_ff (.D($Q), .Q(QQ));

  // Special signals
  wire [1:0] abc9_ff.clock = {C, IS_C_INVERTED};
  wire [0:0] abc9_ff.init = 1'b0;
  wire [0:0] _TECHMAP_REPLACE_.abc9_ff.Q = QQ;
endmodule
module FDSE_1 (output Q, input C, CE, D, S);
  parameter [0:0] INIT = 1'b1;
  wire QQ, $Q;
  generate if (INIT == 1'b1) begin
    assign Q = ~QQ;
    FDRE_1 #(
      .INIT(1'b0)
    ) _TECHMAP_REPLACE_ (
      .D(~D), .Q($Q), .C(C), .CE(CE), .R(S)
    );
  end
  else begin
    assign Q = QQ;
    FDSE_1 #(
      .INIT(1'b0)
    ) _TECHMAP_REPLACE_ (
      .D(D), .Q($Q), .C(C), .CE(CE), .S(S)
    );
  end endgenerate
  $__ABC9_FF_ abc9_ff (.D($Q), .Q(QQ));

  // Special signals
  wire [1:0] abc9_ff.clock = {C, 1'b1 /* IS_C_INVERTED */};
  wire [0:0] abc9_ff.init = 1'b0;
  wire [0:0] _TECHMAP_REPLACE_.abc9_ff.Q = QQ;
endmodule

module FDCE (output Q, input C, CE, D, CLR);
  parameter [0:0] INIT = 1'b0;
  parameter [0:0] IS_C_INVERTED = 1'b0;
  parameter [0:0] IS_D_INVERTED = 1'b0;
  parameter [0:0] IS_CLR_INVERTED = 1'b0;
  wire QQ, $Q, $QQ;
  generate if (INIT == 1'b1) begin
    assign Q = ~QQ;
    FDPE #(
      .INIT(1'b0),
      .IS_C_INVERTED(IS_C_INVERTED),
      .IS_D_INVERTED(IS_D_INVERTED),
      .IS_PRE_INVERTED(IS_CLR_INVERTED)
    ) _TECHMAP_REPLACE_ (
      .D(~D), .Q($Q), .C(C), .CE(CE), .PRE(CLR)
                                            // ^^^ Note that async
                                            //     control is not directly
                                            //     supported by abc9 but its
                                            //     behaviour is captured by
                                            //     $__ABC9_ASYNC1 below
    );
    // Since this is an async flop, async behaviour is dealt with here
    $__ABC9_ASYNC1 abc_async (.A($QQ), .S(CLR ^ IS_CLR_INVERTED), .Y(QQ));
  end
  else begin
    assign Q = QQ;
    FDCE #(
      .INIT(1'b0),
      .IS_C_INVERTED(IS_C_INVERTED),
      .IS_D_INVERTED(IS_D_INVERTED),
      .IS_CLR_INVERTED(IS_CLR_INVERTED)
    ) _TECHMAP_REPLACE_ (
      .D(D), .Q($Q), .C(C), .CE(CE), .CLR(CLR)
                                           // ^^^ Note that async
                                           //     control is not directly
                                           //     supported by abc9 but its
                                           //     behaviour is captured by
                                           //     $__ABC9_ASYNC0 below
    );
    // Since this is an async flop, async behaviour is dealt with here
    $__ABC9_ASYNC0 abc_async (.A($QQ), .S(CLR ^ IS_CLR_INVERTED), .Y(QQ));
  end endgenerate
  $__ABC9_FF_ abc9_ff (.D($Q), .Q($QQ));

  // Special signals
  wire [1:0] abc9_ff.clock = {C, IS_C_INVERTED};
  wire [0:0] abc9_ff.init = 1'b0;
  wire [0:0] _TECHMAP_REPLACE_.abc9_ff.Q = $QQ;
endmodule
module FDCE_1 (output Q, input C, CE, D, CLR);
  parameter [0:0] INIT = 1'b0;
  wire QQ, $Q, $QQ;
  generate if (INIT == 1'b1) begin
    assign Q = ~QQ;
    FDPE_1 #(
      .INIT(1'b0)
    ) _TECHMAP_REPLACE_ (
      .D(~D), .Q($Q), .C(C), .CE(CE), .PRE(CLR)
                                            // ^^^ Note that async
                                            //     control is not directly
                                            //     supported by abc9 but its
                                            //     behaviour is captured by
                                            //     $__ABC9_ASYNC1 below
    );
    $__ABC9_ASYNC1 abc_async (.A($QQ), .S(CLR), .Y(QQ));
  end
  else begin
    assign Q = QQ;
    FDCE_1 #(
      .INIT(1'b0)
    ) _TECHMAP_REPLACE_ (
      .D(D), .Q($Q), .C(C), .CE(CE), .CLR(CLR)
                                           // ^^^ Note that async
                                           //     control is not directly
                                           //     supported by abc9 but its
                                           //     behaviour is captured by
                                           //     $__ABC9_ASYNC0 below
    );
    $__ABC9_ASYNC0 abc_async (.A($QQ), .S(CLR), .Y(QQ));
  end endgenerate
  $__ABC9_FF_ abc9_ff (.D($Q), .Q($QQ));

  // Special signals
  wire [1:0] abc9_ff.clock = {C, 1'b1 /* IS_C_INVERTED */};
  wire [0:0] abc9_ff.init = 1'b0;
  wire [0:0] _TECHMAP_REPLACE_.abc9_ff.Q = $QQ;
endmodule

module FDPE (output Q, input C, CE, D, PRE);
  parameter [0:0] INIT = 1'b1;
  parameter [0:0] IS_C_INVERTED = 1'b0;
  parameter [0:0] IS_D_INVERTED = 1'b0;
  parameter [0:0] IS_PRE_INVERTED = 1'b0;
  wire QQ, $Q, $QQ;
  generate if (INIT == 1'b1) begin
    assign Q = ~QQ;
    FDCE #(
      .INIT(1'b0),
      .IS_C_INVERTED(IS_C_INVERTED),
      .IS_D_INVERTED(IS_D_INVERTED),
      .IS_CLR_INVERTED(IS_PRE_INVERTED),
    ) _TECHMAP_REPLACE_ (
      .D(~D), .Q($Q), .C(C), .CE(CE), .CLR(PRE)
                                            // ^^^ Note that async
                                            //     control is not directly
                                            //     supported by abc9 but its
                                            //     behaviour is captured by
                                            //     $__ABC9_ASYNC0 below
    );
    $__ABC9_ASYNC0 abc_async (.A($QQ), .S(PRE ^ IS_PRE_INVERTED), .Y(QQ));
  end
  else begin
    assign Q = QQ;
    FDPE #(
      .INIT(1'b0),
      .IS_C_INVERTED(IS_C_INVERTED),
      .IS_D_INVERTED(IS_D_INVERTED),
      .IS_PRE_INVERTED(IS_PRE_INVERTED),
    ) _TECHMAP_REPLACE_ (
      .D(D), .Q($Q), .C(C), .CE(CE), .PRE(PRE)
                                           // ^^^ Note that async
                                           //     control is not directly
                                           //     supported by abc9 but its
                                           //     behaviour is captured by
                                           //     $__ABC9_ASYNC1 below
    );
    $__ABC9_ASYNC1 abc_async (.A($QQ), .S(PRE ^ IS_PRE_INVERTED), .Y(QQ));
  end endgenerate
  $__ABC9_FF_ abc9_ff (.D($Q), .Q($QQ));

  // Special signals
  wire [1:0] abc9_ff.clock = {C, IS_C_INVERTED};
  wire [0:0] abc9_ff.init = 1'b0;
  wire [0:0] _TECHMAP_REPLACE_.abc9_ff.Q = $QQ;
endmodule
module FDPE_1 (output Q, input C, CE, D, PRE);
  parameter [0:0] INIT = 1'b1;
  wire QQ, $Q, $QQ;
  generate if (INIT == 1'b1) begin
    assign Q = ~QQ;
    FDCE_1 #(
      .INIT(1'b0)
    ) _TECHMAP_REPLACE_ (
      .D(~D), .Q($Q), .C(C), .CE(CE), .CLR(PRE)
                                            // ^^^ Note that async
                                            //     control is not directly
                                            //     supported by abc9 but its
                                            //     behaviour is captured by
                                            //     $__ABC9_ASYNC0 below
    );
    $__ABC9_ASYNC0 abc_async (.A($QQ), .S(PRE), .Y(QQ));
  end
  else begin
    assign Q = QQ;
    FDPE_1 #(
      .INIT(1'b0)
    ) _TECHMAP_REPLACE_ (
      .D(D), .Q($Q), .C(C), .CE(CE), .PRE(PRE)
                                           // ^^^ Note that async
                                           //     control is not directly
                                           //     supported by abc9 but its
                                           //     behaviour is captured by
                                           //     $__ABC9_ASYNC1 below
    );
    $__ABC9_ASYNC1 abc_async (.A($QQ), .S(PRE), .Y(QQ));
  end endgenerate
  $__ABC9_FF_ abc9_ff (.D($Q), .Q($QQ));

  // Special signals
  wire [1:0] abc9_ff.clock = {C, 1'b1 /* IS_C_INVERTED */};
  wire [0:0] abc9_ff.init = 1'b0;
  wire [0:0] _TECHMAP_REPLACE_.abc9_ff.Q = $QQ;
endmodule
`endif

// Attach a (combinatorial) black-box onto the output
//   of thes LUTRAM primitives to capture their
//   asynchronous read behaviour
module RAM32X1D (
  output DPO, SPO,
  (* techmap_autopurge *) input  D,
  (* techmap_autopurge *) input  WCLK,
  (* techmap_autopurge *) input  WE,
  (* techmap_autopurge *) input  A0, A1, A2, A3, A4,
  (* techmap_autopurge *) input  DPRA0, DPRA1, DPRA2, DPRA3, DPRA4
);
  parameter INIT = 32'h0;
  parameter IS_WCLK_INVERTED = 1'b0;
  wire $DPO, $SPO;
  RAM32X1D #(
    .INIT(INIT), .IS_WCLK_INVERTED(IS_WCLK_INVERTED)
  ) _TECHMAP_REPLACE_ (
    .DPO($DPO), .SPO($SPO),
    .D(D), .WCLK(WCLK), .WE(WE),
    .A0(A0), .A1(A1), .A2(A2), .A3(A3), .A4(A4),
    .DPRA0(DPRA0), .DPRA1(DPRA1), .DPRA2(DPRA2), .DPRA3(DPRA3), .DPRA4(DPRA4)
  );
  $__ABC9_LUT6 spo (.A($SPO), .S({1'b1, A4, A3, A2, A1, A0}), .Y(SPO));
  $__ABC9_LUT6 dpo (.A($DPO), .S({1'b1, DPRA4, DPRA3, DPRA2, DPRA1, DPRA0}), .Y(DPO));
endmodule

module RAM64X1D (
  output DPO, SPO,
  (* techmap_autopurge *) input  D,
  (* techmap_autopurge *) input  WCLK,
  (* techmap_autopurge *) input  WE,
  (* techmap_autopurge *) input  A0, A1, A2, A3, A4, A5,
  (* techmap_autopurge *) input  DPRA0, DPRA1, DPRA2, DPRA3, DPRA4, DPRA5
);
  parameter INIT = 64'h0;
  parameter IS_WCLK_INVERTED = 1'b0;
  wire $DPO, $SPO;
  RAM64X1D #(
    .INIT(INIT), .IS_WCLK_INVERTED(IS_WCLK_INVERTED)
  ) _TECHMAP_REPLACE_ (
    .DPO($DPO), .SPO($SPO),
    .D(D), .WCLK(WCLK), .WE(WE),
    .A0(A0), .A1(A1), .A2(A2), .A3(A3), .A4(A4), .A5(A5),
    .DPRA0(DPRA0), .DPRA1(DPRA1), .DPRA2(DPRA2), .DPRA3(DPRA3), .DPRA4(DPRA4), .DPRA5(DPRA5)
  );
  $__ABC9_LUT6 spo (.A($SPO), .S({A5, A4, A3, A2, A1, A0}), .Y(SPO));
  $__ABC9_LUT6 dpo (.A($DPO), .S({DPRA5, DPRA4, DPRA3, DPRA2, DPRA1, DPRA0}), .Y(DPO));
endmodule

module RAM128X1D (
  output       DPO, SPO,
  (* techmap_autopurge *) input        D,
  (* techmap_autopurge *) input        WCLK,
  (* techmap_autopurge *) input        WE,
  (* techmap_autopurge *) input  [6:0] A, DPRA
);
  parameter INIT = 128'h0;
  parameter IS_WCLK_INVERTED = 1'b0;
  wire $DPO, $SPO;
  RAM128X1D #(
    .INIT(INIT), .IS_WCLK_INVERTED(IS_WCLK_INVERTED)
  ) _TECHMAP_REPLACE_ (
    .DPO($DPO), .SPO($SPO),
    .D(D), .WCLK(WCLK), .WE(WE),
    .A(A),
    .DPRA(DPRA)
  );
  $__ABC9_LUT7 spo (.A($SPO), .S(A), .Y(SPO));
  $__ABC9_LUT7 dpo (.A($DPO), .S(DPRA), .Y(DPO));
endmodule

module RAM32M (
  output [1:0] DOA,
  output [1:0] DOB,
  output [1:0] DOC,
  output [1:0] DOD,
  (* techmap_autopurge *) input [4:0] ADDRA,
  (* techmap_autopurge *) input [4:0] ADDRB,
  (* techmap_autopurge *) input [4:0] ADDRC,
  (* techmap_autopurge *) input [4:0] ADDRD,
  (* techmap_autopurge *) input [1:0] DIA,
  (* techmap_autopurge *) input [1:0] DIB,
  (* techmap_autopurge *) input [1:0] DIC,
  (* techmap_autopurge *) input [1:0] DID,
  (* techmap_autopurge *) input WCLK,
  (* techmap_autopurge *) input WE
);
  parameter [63:0] INIT_A = 64'h0000000000000000;
  parameter [63:0] INIT_B = 64'h0000000000000000;
  parameter [63:0] INIT_C = 64'h0000000000000000;
  parameter [63:0] INIT_D = 64'h0000000000000000;
  parameter [0:0] IS_WCLK_INVERTED = 1'b0;
  wire [1:0] $DOA, $DOB, $DOC, $DOD;
  RAM32M #(
    .INIT_A(INIT_A), .INIT_B(INIT_B), .INIT_C(INIT_C), .INIT_D(INIT_D),
    .IS_WCLK_INVERTED(IS_WCLK_INVERTED)
  ) _TECHMAP_REPLACE_ (
    .DOA($DOA), .DOB($DOB), .DOC($DOC), .DOD($DOD),
    .WCLK(WCLK), .WE(WE),
    .ADDRA(ADDRA), .ADDRB(ADDRB), .ADDRC(ADDRC), .ADDRD(ADDRD),
    .DIA(DIA), .DIB(DIB), .DIC(DIC), .DID(DID)
  );
  $__ABC9_LUT6 doa0 (.A($DOA[0]), .S({1'b1, ADDRA}), .Y(DOA[0]));
  $__ABC9_LUT6 doa1 (.A($DOA[1]), .S({1'b1, ADDRA}), .Y(DOA[1]));
  $__ABC9_LUT6 dob0 (.A($DOB[0]), .S({1'b1, ADDRB}), .Y(DOB[0]));
  $__ABC9_LUT6 dob1 (.A($DOB[1]), .S({1'b1, ADDRB}), .Y(DOB[1]));
  $__ABC9_LUT6 doc0 (.A($DOC[0]), .S({1'b1, ADDRC}), .Y(DOC[0]));
  $__ABC9_LUT6 doc1 (.A($DOC[1]), .S({1'b1, ADDRC}), .Y(DOC[1]));
  $__ABC9_LUT6 dod0 (.A($DOD[0]), .S({1'b1, ADDRD}), .Y(DOD[0]));
  $__ABC9_LUT6 dod1 (.A($DOD[1]), .S({1'b1, ADDRD}), .Y(DOD[1]));
endmodule

module RAM64M (
  output DOA,
  output DOB,
  output DOC,
  output DOD,
  (* techmap_autopurge *) input [5:0] ADDRA,
  (* techmap_autopurge *) input [5:0] ADDRB,
  (* techmap_autopurge *) input [5:0] ADDRC,
  (* techmap_autopurge *) input [5:0] ADDRD,
  (* techmap_autopurge *) input DIA,
  (* techmap_autopurge *) input DIB,
  (* techmap_autopurge *) input DIC,
  (* techmap_autopurge *) input DID,
  (* techmap_autopurge *) input WCLK,
  (* techmap_autopurge *) input WE
);
  parameter [63:0] INIT_A = 64'h0000000000000000;
  parameter [63:0] INIT_B = 64'h0000000000000000;
  parameter [63:0] INIT_C = 64'h0000000000000000;
  parameter [63:0] INIT_D = 64'h0000000000000000;
  parameter [0:0] IS_WCLK_INVERTED = 1'b0;
  wire $DOA, $DOB, $DOC, $DOD;
  RAM64M #(
    .INIT_A(INIT_A), .INIT_B(INIT_B), .INIT_C(INIT_C), .INIT_D(INIT_D),
    .IS_WCLK_INVERTED(IS_WCLK_INVERTED)
  ) _TECHMAP_REPLACE_ (
    .DOA($DOA), .DOB($DOB), .DOC($DOC), .DOD($DOD),
    .WCLK(WCLK), .WE(WE),
    .ADDRA(ADDRA), .ADDRB(ADDRB), .ADDRC(ADDRC), .ADDRD(ADDRD),
    .DIA(DIA), .DIB(DIB), .DIC(DIC), .DID(DID)
  );
  $__ABC9_LUT6 doa (.A($DOA), .S(ADDRA), .Y(DOA));
  $__ABC9_LUT6 dob (.A($DOB), .S(ADDRB), .Y(DOB));
  $__ABC9_LUT6 doc (.A($DOC), .S(ADDRC), .Y(DOC));
  $__ABC9_LUT6 dod (.A($DOD), .S(ADDRD), .Y(DOD));
endmodule

module SRL16E (
  output Q,
  (* techmap_autopurge *) input A0, A1, A2, A3, CE, CLK, D
);
  parameter [15:0] INIT = 16'h0000;
  parameter [0:0] IS_CLK_INVERTED = 1'b0;
  wire $Q;
  SRL16E #(
    .INIT(INIT), .IS_CLK_INVERTED(IS_CLK_INVERTED)
  ) _TECHMAP_REPLACE_ (
    .Q($Q),
    .A0(A0), .A1(A1), .A2(A2), .A3(A3), .CE(CE), .CLK(CLK), .D(D)
  );
  $__ABC9_LUT6 q (.A($Q), .S({1'b1, A3, A2, A1, A0, 1'b1}), .Y(Q));
endmodule

module SRLC32E (
  output Q,
  output Q31,
  (* techmap_autopurge *) input [4:0] A,
  (* techmap_autopurge *) input CE, CLK, D
);
  parameter [31:0] INIT = 32'h00000000;
  parameter [0:0] IS_CLK_INVERTED = 1'b0;
  wire $Q;
  SRLC32E #(
    .INIT(INIT), .IS_CLK_INVERTED(IS_CLK_INVERTED)
  ) _TECHMAP_REPLACE_ (
    .Q($Q), .Q31(Q31),
    .A(A), .CE(CE), .CLK(CLK), .D(D)
  );
  $__ABC9_LUT6 q (.A($Q), .S({1'b1, A}), .Y(Q));
endmodule

module DSP48E1 (
    (* techmap_autopurge *) output [29:0] ACOUT,
    (* techmap_autopurge *) output [17:0] BCOUT,
    (* techmap_autopurge *) output reg CARRYCASCOUT,
    (* techmap_autopurge *) output reg [3:0] CARRYOUT,
    (* techmap_autopurge *) output reg MULTSIGNOUT,
    (* techmap_autopurge *) output OVERFLOW,
    (* techmap_autopurge *) output reg signed [47:0] P,
    (* techmap_autopurge *) output PATTERNBDETECT,
    (* techmap_autopurge *) output PATTERNDETECT,
    (* techmap_autopurge *) output [47:0] PCOUT,
    (* techmap_autopurge *) output UNDERFLOW,
    (* techmap_autopurge *) input signed [29:0] A,
    (* techmap_autopurge *) input [29:0] ACIN,
    (* techmap_autopurge *) input [3:0] ALUMODE,
    (* techmap_autopurge *) input signed [17:0] B,
    (* techmap_autopurge *) input [17:0] BCIN,
    (* techmap_autopurge *) input [47:0] C,
    (* techmap_autopurge *) input CARRYCASCIN,
    (* techmap_autopurge *) input CARRYIN,
    (* techmap_autopurge *) input [2:0] CARRYINSEL,
    (* techmap_autopurge *) input CEA1,
    (* techmap_autopurge *) input CEA2,
    (* techmap_autopurge *) input CEAD,
    (* techmap_autopurge *) input CEALUMODE,
    (* techmap_autopurge *) input CEB1,
    (* techmap_autopurge *) input CEB2,
    (* techmap_autopurge *) input CEC,
    (* techmap_autopurge *) input CECARRYIN,
    (* techmap_autopurge *) input CECTRL,
    (* techmap_autopurge *) input CED,
    (* techmap_autopurge *) input CEINMODE,
    (* techmap_autopurge *) input CEM,
    (* techmap_autopurge *) input CEP,
    (* techmap_autopurge *) input CLK,
    (* techmap_autopurge *) input [24:0] D,
    (* techmap_autopurge *) input [4:0] INMODE,
    (* techmap_autopurge *) input MULTSIGNIN,
    (* techmap_autopurge *) input [6:0] OPMODE,
    (* techmap_autopurge *) input [47:0] PCIN,
    (* techmap_autopurge *) input RSTA,
    (* techmap_autopurge *) input RSTALLCARRYIN,
    (* techmap_autopurge *) input RSTALUMODE,
    (* techmap_autopurge *) input RSTB,
    (* techmap_autopurge *) input RSTC,
    (* techmap_autopurge *) input RSTCTRL,
    (* techmap_autopurge *) input RSTD,
    (* techmap_autopurge *) input RSTINMODE,
    (* techmap_autopurge *) input RSTM,
    (* techmap_autopurge *) input RSTP
);
    parameter integer ACASCREG = 1;
    parameter integer ADREG = 1;
    parameter integer ALUMODEREG = 1;
    parameter integer AREG = 1;
    parameter AUTORESET_PATDET = "NO_RESET";
    parameter A_INPUT = "DIRECT";
    parameter integer BCASCREG = 1;
    parameter integer BREG = 1;
    parameter B_INPUT = "DIRECT";
    parameter integer CARRYINREG = 1;
    parameter integer CARRYINSELREG = 1;
    parameter integer CREG = 1;
    parameter integer DREG = 1;
    parameter integer INMODEREG = 1;
    parameter integer MREG = 1;
    parameter integer OPMODEREG = 1;
    parameter integer PREG = 1;
    parameter SEL_MASK = "MASK";
    parameter SEL_PATTERN = "PATTERN";
    parameter USE_DPORT = "FALSE";
    parameter USE_MULT = "MULTIPLY";
    parameter USE_PATTERN_DETECT = "NO_PATDET";
    parameter USE_SIMD = "ONE48";
    parameter [47:0] MASK = 48'h3FFFFFFFFFFF;
    parameter [47:0] PATTERN = 48'h000000000000;
    parameter [3:0] IS_ALUMODE_INVERTED = 4'b0;
    parameter [0:0] IS_CARRYIN_INVERTED = 1'b0;
    parameter [0:0] IS_CLK_INVERTED = 1'b0;
    parameter [4:0] IS_INMODE_INVERTED = 5'b0;
    parameter [6:0] IS_OPMODE_INVERTED = 7'b0;

    parameter _TECHMAP_CELLTYPE_ = "";
    localparam techmap_guard = (_TECHMAP_CELLTYPE_ != "");

`define DSP48E1_INST(__CELL__) """
__CELL__ #(
            .ACASCREG(ACASCREG),
            .ADREG(ADREG),
            .ALUMODEREG(ALUMODEREG),
            .AREG(AREG),
            .AUTORESET_PATDET(AUTORESET_PATDET),
            .A_INPUT(A_INPUT),
            .BCASCREG(BCASCREG),
            .BREG(BREG),
            .B_INPUT(B_INPUT),
            .CARRYINREG(CARRYINREG),
            .CARRYINSELREG(CARRYINSELREG),
            .CREG(CREG),
            .DREG(DREG),
            .INMODEREG(INMODEREG),
            .MREG(MREG),
            .OPMODEREG(OPMODEREG),
            .PREG(PREG),
            .SEL_MASK(SEL_MASK),
            .SEL_PATTERN(SEL_PATTERN),
            .USE_DPORT(USE_DPORT),
            .USE_MULT(USE_MULT),
            .USE_PATTERN_DETECT(USE_PATTERN_DETECT),
            .USE_SIMD(USE_SIMD),
            .MASK(MASK),
            .PATTERN(PATTERN),
            .IS_ALUMODE_INVERTED(IS_ALUMODE_INVERTED),
            .IS_CARRYIN_INVERTED(IS_CARRYIN_INVERTED),
            .IS_CLK_INVERTED(IS_CLK_INVERTED),
            .IS_INMODE_INVERTED(IS_INMODE_INVERTED),
            .IS_OPMODE_INVERTED(IS_OPMODE_INVERTED)
        ) _TECHMAP_REPLACE_ (
            .ACOUT(ACOUT),
            .BCOUT(BCOUT),
            .CARRYCASCOUT(CARRYCASCOUT),
            .CARRYOUT(CARRYOUT),
            .MULTSIGNOUT(MULTSIGNOUT),
            .OVERFLOW(OVERFLOW),
            .P(oP),
            .PATTERNBDETECT(PATTERNBDETECT),
            .PATTERNDETECT(PATTERNDETECT),
            .PCOUT(oPCOUT),
            .UNDERFLOW(UNDERFLOW),
            .A(iA),
            .ACIN(ACIN),
            .ALUMODE(ALUMODE),
            .B(iB),
            .BCIN(BCIN),
            .C(iC),
            .CARRYCASCIN(CARRYCASCIN),
            .CARRYIN(CARRYIN),
            .CARRYINSEL(CARRYINSEL),
            .CEA1(CEA1),
            .CEA2(CEA2),
            .CEAD(CEAD),
            .CEALUMODE(CEALUMODE),
            .CEB1(CEB1),
            .CEB2(CEB2),
            .CEC(CEC),
            .CECARRYIN(CECARRYIN),
            .CECTRL(CECTRL),
            .CED(CED),
            .CEINMODE(CEINMODE),
            .CEM(CEM),
            .CEP(CEP),
            .CLK(CLK),
            .D(iD),
            .INMODE(INMODE),
            .MULTSIGNIN(MULTSIGNIN),
            .OPMODE(OPMODE),
            .PCIN(PCIN),
            .RSTA(RSTA),
            .RSTALLCARRYIN(RSTALLCARRYIN),
            .RSTALUMODE(RSTALUMODE),
            .RSTB(RSTB),
            .RSTC(RSTC),
            .RSTCTRL(RSTCTRL),
            .RSTD(RSTD),
            .RSTINMODE(RSTINMODE),
            .RSTM(RSTM),
            .RSTP(RSTP)
        );
"""

    wire [29:0] iA;
    wire [17:0] iB;
    wire [47:0] iC;
    wire [24:0] iD;

    wire pA, pB, pC, pD, pAD, pM, pP;
    wire [47:0] oP, mP;
    wire [47:0] oPCOUT, mPCOUT;

    generate
    if (USE_MULT == "MULTIPLY" && USE_DPORT == "FALSE") begin
        // Disconnect the A-input if MREG is enabled, since
        //   combinatorial path is broken
        if (AREG == 0 && MREG == 0 && PREG == 0)
            assign iA = A, pA = 1'bx;
        else
            $__ABC9_REG #(.WIDTH(30)) rA (.I(A), .O(iA), .Q(pA));
        if (BREG == 0 && MREG == 0 && PREG == 0)
            assign iB = B, pB = 1'bx;
        else
            $__ABC9_REG #(.WIDTH(18)) rB (.I(B), .O(iB), .Q(pB));
        if (CREG == 0 && PREG == 0)
            assign iC = C, pC = 1'bx;
        else
            $__ABC9_REG #(.WIDTH(48)) rC (.I(C), .O(iC), .Q(pC));
        if (DREG == 0)
            assign iD = D;
        else if (techmap_guard)
        $error("Invalid DSP48E1 configuration: DREG enabled but USE_DPORT == \"FALSE\"");
        assign pD = 1'bx;
        if (ADREG == 1 && techmap_guard)
            $error("Invalid DSP48E1 configuration: ADREG enabled but USE_DPORT == \"FALSE\"");
        assign pAD = 1'bx;
    if (PREG == 0) begin
        if (MREG == 1)
        $__ABC9_REG rM (.Q(pM));
        else
        assign pM = 1'bx;
        assign pP = 1'bx;
    end else begin
            assign pM = 1'bx;
            $__ABC9_REG rP (.Q(pP));
        end

        if (MREG == 0 && PREG == 0)
            assign mP = oP, mPCOUT = oPCOUT;
        else
            assign mP = 1'bx, mPCOUT = 1'bx;
        $__ABC9_DSP48E1_MULT_P_MUX muxP (
            .Aq(pA), .Bq(pB), .Cq(pC), .Dq(pD), .ADq(pAD), .I(oP), .Mq(pM), .P(mP), .Pq(pP), .O(P)
        );
        $__ABC9_DSP48E1_MULT_PCOUT_MUX muxPCOUT (
            .Aq(pA), .Bq(pB), .Cq(pC), .Dq(pD), .ADq(pAD), .I(oPCOUT), .Mq(pM), .P(mPCOUT), .Pq(pP), .O(PCOUT)
        );

        `DSP48E1_INST($__ABC9_DSP48E1_MULT )
    end
    else if (USE_MULT == "MULTIPLY" && USE_DPORT == "TRUE") begin
        // Disconnect the A-input if MREG is enabled, since
        //   combinatorial path is broken
        if (AREG == 0 && ADREG == 0 && MREG == 0 && PREG == 0)
            assign iA = A, pA = 1'bx;
        else
            $__ABC9_REG #(.WIDTH(30)) rA (.I(A), .O(iA), .Q(pA));
        if (BREG == 0 && MREG == 0 && PREG == 0)
            assign iB = B, pB = 1'bx;
        else
            $__ABC9_REG #(.WIDTH(18)) rB (.I(B), .O(iB), .Q(pB));
        if (CREG == 0 && PREG == 0)
            assign iC = C, pC = 1'bx;
        else
            $__ABC9_REG #(.WIDTH(48)) rC (.I(C), .O(iC), .Q(pC));
        if (DREG == 0 && ADREG == 0)
            assign iD = D, pD = 1'bx;
        else
            $__ABC9_REG #(.WIDTH(25)) rD (.I(D), .O(iD), .Q(pD));
        if (PREG == 0) begin
            if (MREG == 1) begin
                assign pAD = 1'bx;
        $__ABC9_REG rM (.Q(pM));
            end else begin
                if (ADREG == 1)
                    $__ABC9_REG rAD (.Q(pAD));
                else
                    assign pAD = 1'bx;
        assign pM = 1'bx;
        end
        assign pP = 1'bx;
    end else begin
            assign pAD = 1'bx, pM = 1'bx;
            $__ABC9_REG rP (.Q(pP));
        end

        if (MREG == 0 && PREG == 0)
            assign mP = oP, mPCOUT = oPCOUT;
        else
            assign mP = 1'bx, mPCOUT = 1'bx;
        $__ABC9_DSP48E1_MULT_DPORT_P_MUX muxP (
            .Aq(pA), .Bq(pB), .Cq(pC), .Dq(pD), .ADq(pAD), .I(oP), .Mq(pM), .P(mP), .Pq(pP), .O(P)
        );
        $__ABC9_DSP48E1_MULT_DPORT_PCOUT_MUX muxPCOUT (
            .Aq(pA), .Bq(pB), .Cq(pC), .Dq(pD), .ADq(pAD), .I(oPCOUT), .Mq(pM), .P(mPCOUT), .Pq(pP), .O(PCOUT)
        );

        `DSP48E1_INST($__ABC9_DSP48E1_MULT_DPORT )
    end
    else if (USE_MULT == "NONE" && USE_DPORT == "FALSE") begin
        // Disconnect the A-input if MREG is enabled, since
        //   combinatorial path is broken
        if (AREG == 0 && PREG == 0)
            assign iA = A, pA = 1'bx;
        else
            $__ABC9_REG #(.WIDTH(30)) rA (.I(A), .O(iA), .Q(pA));
        if (BREG == 0 && PREG == 0)
            assign iB = B, pB = 1'bx;
        else
            $__ABC9_REG #(.WIDTH(18)) rB (.I(B), .O(iB), .Q(pB));
        if (CREG == 0 && PREG == 0)
            assign iC = C, pC = 1'bx;
        else
            $__ABC9_REG #(.WIDTH(48)) rC (.I(C), .O(iC), .Q(pC));
        if (DREG == 1 && techmap_guard)
            $error("Invalid DSP48E1 configuration: DREG enabled but USE_DPORT == \"FALSE\"");
        assign pD = 1'bx;
        if (ADREG == 1 && techmap_guard)
            $error("Invalid DSP48E1 configuration: ADREG enabled but USE_DPORT == \"FALSE\"");
        assign pAD = 1'bx;
        if (MREG == 1 && techmap_guard)
            $error("Invalid DSP48E1 configuration: MREG enabled but USE_MULT == \"NONE\"");
        assign pM = 1'bx;
        if (PREG == 1)
            $__ABC9_REG rP (.Q(pP));
        else
            assign pP = 1'bx;

        if (MREG == 0 && PREG == 0)
            assign mP = oP, mPCOUT = oPCOUT;
        else
            assign mP = 1'bx, mPCOUT = 1'bx;
        $__ABC9_DSP48E1_P_MUX muxP (
            .Aq(pA), .Bq(pB), .Cq(pC), .Dq(pD), .ADq(pAD), .I(oP), .Mq(pM), .P(mP), .Pq(pP), .O(P)
        );
        $__ABC9_DSP48E1_PCOUT_MUX muxPCOUT (
            .Aq(pA), .Bq(pB), .Cq(pC), .Dq(pD), .ADq(pAD), .I(oPCOUT), .Mq(pM), .P(mPCOUT), .Pq(pP), .O(PCOUT)
        );

        `DSP48E1_INST($__ABC9_DSP48E1 )
    end
    else
        $error("Invalid DSP48E1 configuration");
    endgenerate
    `undef DSP48E1_INST
endmodule<|MERGE_RESOLUTION|>--- conflicted
+++ resolved
@@ -21,449 +21,6 @@
 // The following techmapping rules are intended to be run (with -max_iter 1)
 //   before invoking the `abc9` pass in order to transform the design into
 //   a format that it understands.
-<<<<<<< HEAD
-//
-// For example, (complex) flip-flops are expected to be described as an
-//   combinatorial box (containing all control logic such as clock enable
-//   or synchronous resets) followed by a basic D-Q flop.
-// Yosys will automatically analyse the simulation model (described in
-//   cells_sim.v) and detach any $_DFF_P_ or $_DFF_N_ cells present in
-//   order to extract the combinatorial control logic left behind.
-//   Specifically, a simulation model similar to the one below:
-//
-//                ++===================================++
-//                ||                        Sim model  ||
-//                ||      /\/\/\/\                     ||
-//            D -->>-----<        >     +------+       ||
-//            R -->>-----<  Comb. >     |$_DFF_|       ||
-//           CE -->>-----<  logic >-----| [NP]_|---+---->>-- Q
-//                ||  +--<        >     +------+   |   ||
-//                ||  |   \/\/\/\/                 |   ||
-//                ||  |                            |   ||
-//                ||  +----------------------------+   ||
-//                ||                                   ||
-//                ++===================================++
-//
-//   is transformed into:
-//
-//                ++==================++
-//                ||         Comb box ||
-//                ||                  ||
-//                ||      /\/\/\/\    ||
-//           D  -->>-----<        >   ||
-//           R  -->>-----<  Comb. >   ||        +----------+
-//          CE  -->>-----<  logic >--->>-- $Q --|$__ABC_FF_|--+-->> Q
-// $abc9_currQ +-->>-----<        >   ||        +----------+  |
-//             |  ||      \/\/\/\/    ||                      |
-//             |  ||                  ||                      |
-//             |  ++==================++                      |
-//             |                                              |
-//             +----------------------------------------------+
-//
-// The purpose of the following FD* rules are to wrap the flop with:
-// (a) a special $__ABC9_FF_ in front of the FD*'s output, indicating to abc9
-//     the connectivity of its basic D-Q flop
-// (b) an optional $__ABC9_ASYNC_ cell in front of $__ABC_FF_'s output to
-//     capture asynchronous behaviour
-// (c) a special _TECHMAP_REPLACE_.$abc9_clock wire to capture its clock
-//     domain and polarity (used when partitioning the module so that `abc9' only
-//     performs sequential synthesis (with reachability analysis) correctly on
-//     one domain at a time) and also used to infer the optional delay target
-//     from the (* abc9_clock_period = %d *) attribute attached to any wire
-//     within
-// (d) a special _TECHMAP_REPLACE_.$abc9_init wire to encode the flop's initial
-//     state
-// (e) a special _TECHMAP_REPLACE_.$abc9_currQ wire that will be used for feedback
-//     into the (combinatorial) FD* cell to facilitate clock-enable behaviour
-//
-// In order to perform sequential synthesis, `abc9' also requires that
-// the initial value of all flops be zero.
-
-module FDRE (output Q, input C, CE, D, R);
-  parameter [0:0] INIT = 1'b0;
-  parameter [0:0] IS_C_INVERTED = 1'b0;
-  parameter [0:0] IS_D_INVERTED = 1'b0;
-  parameter [0:0] IS_R_INVERTED = 1'b0;
-`ifdef DFF_MODE
-  wire QQ, $Q;
-  generate if (INIT == 1'b1) begin
-    assign Q = ~QQ;
-    FDSE #(
-      .INIT(1'b0),
-      .IS_C_INVERTED(IS_C_INVERTED),
-      .IS_D_INVERTED(IS_D_INVERTED),
-      .IS_S_INVERTED(IS_R_INVERTED)
-    ) _TECHMAP_REPLACE_ (
-      .D(~D), .Q($Q), .C(C), .CE(CE), .S(R)
-    );
-  end
-  else begin
-    assign Q = QQ;
-    FDRE #(
-      .INIT(1'b0),
-      .IS_C_INVERTED(IS_C_INVERTED),
-      .IS_D_INVERTED(IS_D_INVERTED),
-      .IS_R_INVERTED(IS_R_INVERTED)
-    ) _TECHMAP_REPLACE_ (
-      .D(D), .Q($Q), .C(C), .CE(CE), .R(R)
-    );
-  end
-  endgenerate
-  $__ABC9_FF_ abc_dff (.D($Q), .Q(QQ));
-
-  // Special signals
-  wire [1:0] _TECHMAP_REPLACE_.$abc9_clock = {C, IS_C_INVERTED};
-  wire [0:0] _TECHMAP_REPLACE_.$abc9_init = 1'b0;
-  wire [0:0] _TECHMAP_REPLACE_.$abc9_currQ = QQ;
-`else
-  (* abc9_keep *)
-  FDRE #(
-    .INIT(INIT),
-    .IS_C_INVERTED(IS_C_INVERTED),
-    .IS_D_INVERTED(IS_D_INVERTED),
-    .IS_R_INVERTED(IS_R_INVERTED)
-  ) _TECHMAP_REPLACE_ (
-    .D(D), .Q(Q), .C(C), .CE(CE), .R(R)
-  );
-`endif
-endmodule
-module FDRE_1 (output Q, input C, CE, D, R);
-  parameter [0:0] INIT = 1'b0;
-`ifdef DFF_MODE
-  wire QQ, $Q;
-  generate if (INIT == 1'b1) begin
-    assign Q = ~QQ;
-    FDSE_1 #(
-      .INIT(1'b0)
-    ) _TECHMAP_REPLACE_ (
-      .D(~D), .Q($Q), .C(C), .CE(CE), .S(R)
-    );
-  end
-  else begin
-    assign Q = QQ;
-    FDRE_1 #(
-      .INIT(1'b0)
-    ) _TECHMAP_REPLACE_ (
-      .D(D), .Q($Q), .C(C), .CE(CE), .R(R)
-    );
-  end
-  endgenerate
-  $__ABC9_FF_ abc_dff (.D($Q), .Q(QQ));
-
-  // Special signals
-  wire [1:0] _TECHMAP_REPLACE_.$abc9_clock = {C, 1'b1 /* IS_C_INVERTED */};
-  wire [0:0] _TECHMAP_REPLACE_.$abc9_init = 1'b0;
-  wire [0:0] _TECHMAP_REPLACE_.$abc9_currQ = QQ;
-`else
-  (* abc9_keep *)
-  FDRE_1 #(
-    .INIT(INIT)
-  ) _TECHMAP_REPLACE_ (
-    .D(D), .Q(Q), .C(C), .CE(CE), .R(R)
-  );
-`endif
-endmodule
-
-module FDCE (output Q, input C, CE, D, CLR);
-  parameter [0:0] INIT = 1'b0;
-  parameter [0:0] IS_C_INVERTED = 1'b0;
-  parameter [0:0] IS_D_INVERTED = 1'b0;
-  parameter [0:0] IS_CLR_INVERTED = 1'b0;
-`ifdef DFF_MODE
-  wire QQ, $Q, $abc9_currQ;
-  generate if (INIT == 1'b1) begin
-    assign Q = ~QQ;
-    FDPE #(
-      .INIT(1'b0),
-      .IS_C_INVERTED(IS_C_INVERTED),
-      .IS_D_INVERTED(IS_D_INVERTED),
-      .IS_PRE_INVERTED(IS_CLR_INVERTED)
-    ) _TECHMAP_REPLACE_ (
-      .D(~D), .Q($Q), .C(C), .CE(CE), .PRE(CLR)
-                                            // ^^^ Note that async
-                                            //     control is not directly
-                                            //     supported by abc9 but its
-                                            //     behaviour is captured by
-                                            //     $__ABC9_ASYNC1 below
-    );
-    // Since this is an async flop, async behaviour is dealt with here
-    $__ABC9_ASYNC0 abc_async (.A($abc9_currQ), .S(CLR ^ IS_CLR_INVERTED), .Y(QQ));
-  end
-  else begin
-    assign Q = QQ;
-    FDCE #(
-      .INIT(1'b0),
-      .IS_C_INVERTED(IS_C_INVERTED),
-      .IS_D_INVERTED(IS_D_INVERTED),
-      .IS_CLR_INVERTED(IS_CLR_INVERTED)
-    ) _TECHMAP_REPLACE_ (
-      .D(D), .Q($Q), .C(C), .CE(CE), .CLR(CLR)
-                                           // ^^^ Note that async
-                                           //     control is not directly
-                                           //     supported by abc9 but its
-                                           //     behaviour is captured by
-                                           //     $__ABC9_ASYNC0 below
-    );
-    // Since this is an async flop, async behaviour is dealt with here
-    $__ABC9_ASYNC1 abc_async (.A($abc9_currQ), .S(CLR ^ IS_CLR_INVERTED), .Y(QQ));
-  end endgenerate
-  $__ABC9_FF_ abc_dff (.D($Q), .Q($abc9_currQ));
-
-  // Special signals
-  wire [1:0] _TECHMAP_REPLACE_.$abc9_clock = {C, IS_C_INVERTED};
-  wire [0:0] _TECHMAP_REPLACE_.$abc9_init = 1'b0;
-  wire [0:0] _TECHMAP_REPLACE_.$abc9_currQ = $abc9_currQ;
-`else
-  (* abc9_keep *)
-  FDCE #(
-    .INIT(INIT),
-    .IS_C_INVERTED(IS_C_INVERTED),
-    .IS_D_INVERTED(IS_D_INVERTED),
-    .IS_CLR_INVERTED(IS_CLR_INVERTED)
-  ) _TECHMAP_REPLACE_ (
-    .D(D), .Q(Q), .C(C), .CE(CE), .CLR(CLR)
-  );
-`endif
-endmodule
-module FDCE_1 (output Q, input C, CE, D, CLR);
-  parameter [0:0] INIT = 1'b0;
-`ifdef DFF_MODE
-  wire QQ, $Q, $abc9_currQ;
-  generate if (INIT == 1'b1) begin
-    assign Q = ~QQ;
-    FDPE_1 #(
-      .INIT(1'b0)
-    ) _TECHMAP_REPLACE_ (
-      .D(~D), .Q($Q), .C(C), .CE(CE), .PRE(CLR)
-                                            // ^^^ Note that async
-                                            //     control is not directly
-                                            //     supported by abc9 but its
-                                            //     behaviour is captured by
-                                            //     $__ABC9_ASYNC1 below
-    );
-    $__ABC9_ASYNC1 abc_async (.A($abc9_currQ), .S(CLR), .Y(QQ));
-  end
-  else begin
-    assign Q = QQ;
-    FDCE_1 #(
-      .INIT(1'b0)
-    ) _TECHMAP_REPLACE_ (
-      .D(D), .Q($Q), .C(C), .CE(CE), .CLR(CLR)
-                                           // ^^^ Note that async
-                                           //     control is not directly
-                                           //     supported by abc9 but its
-                                           //     behaviour is captured by
-                                           //     $__ABC9_ASYNC0 below
-    );
-    $__ABC9_ASYNC0 abc_async (.A($abc9_currQ), .S(CLR), .Y(QQ));
-  end endgenerate
-  $__ABC9_FF_ abc_dff (.D($Q), .Q($abc9_currQ));
-
-  // Special signals
-  wire [1:0] _TECHMAP_REPLACE_.$abc9_clock = {C, 1'b1 /* IS_C_INVERTED */};
-  wire [0:0] _TECHMAP_REPLACE_.$abc9_init = 1'b0;
-  wire [0:0] _TECHMAP_REPLACE_.$abc9_currQ = $abc9_currQ;
-`else
-  (* abc9_keep *)
-  FDCE_1 #(
-    .INIT(INIT)
-  ) _TECHMAP_REPLACE_ (
-    .D(D), .Q(Q), .C(C), .CE(CE), .CLR(CLR)
-  );
-`endif
-endmodule
-
-module FDPE (output Q, input C, CE, D, PRE);
-  parameter [0:0] INIT = 1'b1;
-  parameter [0:0] IS_C_INVERTED = 1'b0;
-  parameter [0:0] IS_D_INVERTED = 1'b0;
-  parameter [0:0] IS_PRE_INVERTED = 1'b0;
-`ifdef DFF_MODE
-  wire QQ, $Q, $abc9_currQ;
-  generate if (INIT == 1'b1) begin
-    assign Q = ~QQ;
-    FDCE #(
-      .INIT(1'b0),
-      .IS_C_INVERTED(IS_C_INVERTED),
-      .IS_D_INVERTED(IS_D_INVERTED),
-      .IS_CLR_INVERTED(IS_PRE_INVERTED),
-    ) _TECHMAP_REPLACE_ (
-      .D(~D), .Q($Q), .C(C), .CE(CE), .CLR(PRE)
-                                            // ^^^ Note that async
-                                            //     control is not directly
-                                            //     supported by abc9 but its
-                                            //     behaviour is captured by
-                                            //     $__ABC9_ASYNC0 below
-    );
-    $__ABC9_ASYNC0 abc_async (.A($abc9_currQ), .S(PRE ^ IS_PRE_INVERTED), .Y(QQ));
-  end
-  else begin
-    assign Q = QQ;
-    FDPE #(
-      .INIT(1'b0),
-      .IS_C_INVERTED(IS_C_INVERTED),
-      .IS_D_INVERTED(IS_D_INVERTED),
-      .IS_PRE_INVERTED(IS_PRE_INVERTED),
-    ) _TECHMAP_REPLACE_ (
-      .D(D), .Q($Q), .C(C), .CE(CE), .PRE(PRE)
-                                           // ^^^ Note that async
-                                           //     control is not directly
-                                           //     supported by abc9 but its
-                                           //     behaviour is captured by
-                                           //     $__ABC9_ASYNC1 below
-    );
-    $__ABC9_ASYNC1 abc_async (.A($abc9_currQ), .S(PRE ^ IS_PRE_INVERTED), .Y(QQ));
-  end endgenerate
-  $__ABC9_FF_ abc_dff (.D($Q), .Q($abc9_currQ));
-
-  // Special signals
-  wire [1:0] _TECHMAP_REPLACE_.$abc9_clock = {C, IS_C_INVERTED};
-  wire [0:0] _TECHMAP_REPLACE_.$abc9_init = 1'b0;
-  wire [0:0] _TECHMAP_REPLACE_.$abc9_currQ = $abc9_currQ;
-`else
-  (* abc9_keep *)
-  FDPE #(
-    .INIT(INIT),
-    .IS_C_INVERTED(IS_C_INVERTED),
-    .IS_D_INVERTED(IS_D_INVERTED),
-    .IS_PRE_INVERTED(IS_PRE_INVERTED),
-  ) _TECHMAP_REPLACE_ (
-    .D(D), .Q(Q), .C(C), .CE(CE), .PRE(PRE)
-  );
-`endif
-endmodule
-module FDPE_1 (output Q, input C, CE, D, PRE);
-  parameter [0:0] INIT = 1'b1;
-`ifdef DFF_MODE
-  wire QQ, $Q, $abc9_currQ;
-  generate if (INIT == 1'b1) begin
-    assign Q = ~QQ;
-    FDCE_1 #(
-      .INIT(1'b0)
-    ) _TECHMAP_REPLACE_ (
-      .D(~D), .Q($Q), .C(C), .CE(CE), .CLR(PRE)
-                                            // ^^^ Note that async
-                                            //     control is not directly
-                                            //     supported by abc9 but its
-                                            //     behaviour is captured by
-                                            //     $__ABC9_ASYNC0 below
-    );
-    $__ABC9_ASYNC0 abc_async (.A($abc9_currQ), .S(PRE), .Y(QQ));
-  end
-  else begin
-    assign Q = QQ;
-    FDPE_1 #(
-      .INIT(1'b0)
-    ) _TECHMAP_REPLACE_ (
-      .D(D), .Q($Q), .C(C), .CE(CE), .PRE(PRE)
-                                           // ^^^ Note that async
-                                           //     control is not directly
-                                           //     supported by abc9 but its
-                                           //     behaviour is captured by
-                                           //     $__ABC9_ASYNC1 below
-    );
-    $__ABC9_ASYNC1 abc_async (.A($abc9_currQ), .S(PRE), .Y(QQ));
-  end endgenerate
-  $__ABC9_FF_ abc_dff (.D($Q), .Q($abc9_currQ));
-
-  // Special signals
-  wire [1:0] _TECHMAP_REPLACE_.$abc9_clock = {C, 1'b1 /* IS_C_INVERTED */};
-  wire [0:0] _TECHMAP_REPLACE_.$abc9_init = 1'b0;
-  wire [0:0] _TECHMAP_REPLACE_.$abc9_currQ = $abc9_currQ;
-`else
-  (* abc9_keep *)
-  FDPE_1 #(
-    .INIT(INIT)
-  ) _TECHMAP_REPLACE_ (
-    .D(D), .Q(Q), .C(C), .CE(CE), .PRE(PRE)
-  );
-`endif
-endmodule
-
-module FDSE (output Q, input C, CE, D, S);
-  parameter [0:0] INIT = 1'b1;
-  parameter [0:0] IS_C_INVERTED = 1'b0;
-  parameter [0:0] IS_D_INVERTED = 1'b0;
-  parameter [0:0] IS_S_INVERTED = 1'b0;
-`ifdef DFF_MODE
-  wire QQ, $Q;
-  generate if (INIT == 1'b1) begin
-    assign Q = ~QQ;
-    FDRE #(
-      .INIT(1'b0),
-      .IS_C_INVERTED(IS_C_INVERTED),
-      .IS_D_INVERTED(IS_D_INVERTED),
-      .IS_R_INVERTED(IS_S_INVERTED)
-    ) _TECHMAP_REPLACE_ (
-      .D(~D), .Q($Q), .C(C), .CE(CE), .R(S)
-    );
-  end
-  else begin
-    assign Q = QQ;
-    FDSE #(
-      .INIT(1'b0),
-      .IS_C_INVERTED(IS_C_INVERTED),
-      .IS_D_INVERTED(IS_D_INVERTED),
-      .IS_S_INVERTED(IS_S_INVERTED)
-    ) _TECHMAP_REPLACE_ (
-      .D(D), .Q($Q), .C(C), .CE(CE), .S(S)
-    );
-  end endgenerate
-  $__ABC9_FF_ abc_dff (.D($Q), .Q(QQ));
-
-  // Special signals
-  wire [1:0] _TECHMAP_REPLACE_.$abc9_clock = {C, IS_C_INVERTED};
-  wire [0:0] _TECHMAP_REPLACE_.$abc9_init = 1'b0;
-  wire [0:0] _TECHMAP_REPLACE_.$abc9_currQ = QQ;
-`else
-  (* abc9_keep *)
-  FDSE #(
-    .INIT(INIT),
-    .IS_C_INVERTED(IS_C_INVERTED),
-    .IS_D_INVERTED(IS_D_INVERTED),
-    .IS_S_INVERTED(IS_S_INVERTED)
-  ) _TECHMAP_REPLACE_ (
-    .D(D), .Q(Q), .C(C), .CE(CE), .S(S)
-  );
-`endif
-endmodule
-module FDSE_1 (output Q, input C, CE, D, S);
-  parameter [0:0] INIT = 1'b1;
-`ifdef DFF_MODE
-  wire QQ, $Q;
-  generate if (INIT == 1'b1) begin
-    assign Q = ~QQ;
-    FDRE_1 #(
-      .INIT(1'b0)
-    ) _TECHMAP_REPLACE_ (
-      .D(~D), .Q($Q), .C(C), .CE(CE), .R(S)
-    );
-  end
-  else begin
-    assign Q = QQ;
-    FDSE_1 #(
-      .INIT(1'b0)
-    ) _TECHMAP_REPLACE_ (
-      .D(D), .Q($Q), .C(C), .CE(CE), .S(S)
-    );
-  end endgenerate
-  $__ABC9_FF_ abc_dff (.D($Q), .Q(QQ));
-
-  // Special signals
-  wire [1:0] _TECHMAP_REPLACE_.$abc9_clock = {C, 1'b1 /* IS_C_INVERTED */};
-  wire [0:0] _TECHMAP_REPLACE_.$abc9_init = 1'b0;
-  wire [0:0] _TECHMAP_REPLACE_.$abc9_currQ = QQ;
-`else
-  (* abc9_keep *)
-  FDSE_1 #(
-    .INIT(INIT)
-  ) _TECHMAP_REPLACE_ (
-    .D(D), .Q(Q), .C(C), .CE(CE), .S(S)
-  );
-`endif
-endmodule
-=======
->>>>>>> 6e866030
 
 `ifdef DFF_MODE
 // For example, (complex) flip-flops are expected to be described as an
