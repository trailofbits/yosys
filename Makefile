--- conflicted
+++ resolved
@@ -715,11 +715,8 @@
 	+cd tests/arch && bash run-test.sh
 	+cd tests/ice40 && bash run-test.sh $(SEEDOPT)
 	+cd tests/rpc && bash run-test.sh
-<<<<<<< HEAD
 	+cd tests/ecp5 && bash run-test.sh $(SEEDOPT)
-=======
 	+cd tests/xilinx && bash run-test.sh $(SEEDOPT)
->>>>>>> e0a67fce
 	@echo ""
 	@echo "  Passed \"make test\"."
 	@echo ""
